name: deriv_chart
description: Chart for multiplier flutter app.
version: 0.0.1

publish_to: none

environment:
  sdk: ">=2.12.0 <3.0.0"
  flutter: 3.3.10

dependencies:
  flutter:
    sdk: flutter

  flutter_localizations:
    sdk: flutter

  deriv_technical_analysis:
    git:
      url: git@github.com:regentmarkets/flutter-deriv-packages.git
      path: packages/deriv_technical_analysis
      ref: dev

  collection: ^1.15.0-nullsafety.4
  equatable: ^2.0.5
  intl: ^0.17.0
  json_annotation: ^4.7.0
  provider: ^6.0.5
  shared_preferences: ^2.0.15

dev_dependencies:
  flutter_test:
    sdk: flutter

  deriv_lint:
    git:
      url: git@github.com:regentmarkets/flutter-deriv-packages.git
      path: packages/deriv_lint
      ref: dev
<<<<<<< HEAD
=======

  build_runner: ^2.3.3
  intl_utils: ^2.0.0
  json_serializable: ^6.5.4
>>>>>>> ac610cab

flutter:
  assets:
    - assets/icons/
    - assets/icons/symbols/

flutter_intl:
  main_locale: en
  enabled: true
  class_name: ChartLocalization<|MERGE_RESOLUTION|>--- conflicted
+++ resolved
@@ -37,13 +37,10 @@
       url: git@github.com:regentmarkets/flutter-deriv-packages.git
       path: packages/deriv_lint
       ref: dev
-<<<<<<< HEAD
-=======
 
   build_runner: ^2.3.3
   intl_utils: ^2.0.0
   json_serializable: ^6.5.4
->>>>>>> ac610cab
 
 flutter:
   assets:
