// DO NOT EDIT. This is code generated via package:intl/generate_localized.dart
// This is a library that provides messages for a en locale. All the
// messages from the main program should be duplicated here with the same
// function name.

// Ignore issues from commonly used lints in this file.
// ignore_for_file:unnecessary_brace_in_string_interps, unnecessary_new
// ignore_for_file:prefer_single_quotes,comment_references, directives_ordering
// ignore_for_file:annotate_overrides,prefer_generic_function_type_aliases
// ignore_for_file:unused_import, file_names

import 'package:intl/intl.dart';
import 'package:intl/message_lookup_by_library.dart';

final messages = new MessageLookup();

typedef String MessageIfAbsent(String messageStr, List<dynamic> args);

class MessageLookup extends MessageLookupByLibrary {
  String get localeName => 'en';

  static m0(text) => "No results for \"${text}\"";

  final messages = _notInlinedMessages(_notInlinedMessages);
<<<<<<< HEAD
  static Map<String, Function> _notInlinedMessages(_) => <String, Function>{
        "informNoResult": m0,
        "labelBandsCount": MessageLookupByLibrary.simpleMessage("Bands Count"),
        "labelBaseLinePeriod":
            MessageLookupByLibrary.simpleMessage("Base Line Period"),
        "labelChannelFill":
            MessageLookupByLibrary.simpleMessage("Channel Fill"),
        "labelConversionLinePeriod":
            MessageLookupByLibrary.simpleMessage("Conversion Line Period"),
        "labelDistance": MessageLookupByLibrary.simpleMessage("Distance"),
        "labelDoubleSmoothingPeriod":
            MessageLookupByLibrary.simpleMessage("Double Smoothing Period"),
        "labelFastMAPeriod":
            MessageLookupByLibrary.simpleMessage("Fast MA Period"),
        "labelField": MessageLookupByLibrary.simpleMessage("Field"),
        "labelHighPeriod": MessageLookupByLibrary.simpleMessage("High Period"),
        "labelHistogram": MessageLookupByLibrary.simpleMessage("Histogram"),
        "labelIsSmooth": MessageLookupByLibrary.simpleMessage("Is Smooth"),
        "labelJawOffset": MessageLookupByLibrary.simpleMessage("Jaw Offset"),
        "labelJawPeriod": MessageLookupByLibrary.simpleMessage("Jaw Period"),
        "labelLaggingSpanOffset":
            MessageLookupByLibrary.simpleMessage("Lagging Span Offset"),
        "labelLipsOffset": MessageLookupByLibrary.simpleMessage("Lips Offset"),
        "labelLipsPeriod": MessageLookupByLibrary.simpleMessage("Lips Period"),
        "labelLowPeriod": MessageLookupByLibrary.simpleMessage("Low Period"),
        "labelMaxAF": MessageLookupByLibrary.simpleMessage("Max AF"),
        "labelMinAF": MessageLookupByLibrary.simpleMessage("Min AF"),
        "labelOffset": MessageLookupByLibrary.simpleMessage("Offset"),
        "labelOverBoughtPrice":
            MessageLookupByLibrary.simpleMessage("Over Bought Price"),
        "labelOverSoldPrice":
            MessageLookupByLibrary.simpleMessage("Over Sold Price"),
        "labelPeriod": MessageLookupByLibrary.simpleMessage("Period"),
        "labelSearchAssets":
            MessageLookupByLibrary.simpleMessage("Search assets"),
        "labelSeries": MessageLookupByLibrary.simpleMessage("Series"),
        "labelShading": MessageLookupByLibrary.simpleMessage("Shading"),
        "labelShift": MessageLookupByLibrary.simpleMessage("Shift"),
        "labelShiftType": MessageLookupByLibrary.simpleMessage("Shift Type"),
        "labelShowFractals":
            MessageLookupByLibrary.simpleMessage("Show Fractals"),
        "labelShowLines": MessageLookupByLibrary.simpleMessage("Show Lines"),
        "labelShowZones": MessageLookupByLibrary.simpleMessage("Show Zones"),
        "labelSignalPeriod": MessageLookupByLibrary.simpleMessage("D% Period"),
        "labelSlowMAPeriod":
            MessageLookupByLibrary.simpleMessage("Slow MA Period"),
        "labelSmoothingPeriod":
            MessageLookupByLibrary.simpleMessage("Smoothing Period"),
        "labelSpanBPeriod":
            MessageLookupByLibrary.simpleMessage("Leading Span B Period"),
        "labelStandardDeviation":
            MessageLookupByLibrary.simpleMessage("Standard Deviation"),
        "labelTeethOffset":
            MessageLookupByLibrary.simpleMessage("Teeth Offset"),
        "labelTeethPeriod":
            MessageLookupByLibrary.simpleMessage("Teeth Period"),
        "labelType": MessageLookupByLibrary.simpleMessage("Type"),
        "warnCheckAssetSearchingText": MessageLookupByLibrary.simpleMessage(
            "Try checking your spelling or use a different term"),
        "warnFailedLoadingDrawingTools": MessageLookupByLibrary.simpleMessage(
            "Failed to load drawing tools."),
        "warnFailedLoadingIndicators":
            MessageLookupByLibrary.simpleMessage("Failed to load indicators.")
      };
=======
  static _notInlinedMessages(_) => <String, Function> {
    "informNoResult" : m0,
    "labelBandsCount" : MessageLookupByLibrary.simpleMessage("Bands Count"),
    "labelBaseLinePeriod" : MessageLookupByLibrary.simpleMessage("Base Line Period"),
    "labelChannelFill" : MessageLookupByLibrary.simpleMessage("Channel Fill"),
    "labelConversionLinePeriod" : MessageLookupByLibrary.simpleMessage("Conversion Line Period"),
    "labelDistance" : MessageLookupByLibrary.simpleMessage("Distance"),
    "labelDoubleSmoothingPeriod" : MessageLookupByLibrary.simpleMessage("Double Smoothing Period"),
    "labelFastMAPeriod" : MessageLookupByLibrary.simpleMessage("Fast MA Period"),
    "labelField" : MessageLookupByLibrary.simpleMessage("Field"),
    "labelHighPeriod" : MessageLookupByLibrary.simpleMessage("High Period"),
    "labelHistogram" : MessageLookupByLibrary.simpleMessage("Histogram"),
    "labelIsSmooth" : MessageLookupByLibrary.simpleMessage("Is Smooth"),
    "labelJawOffset" : MessageLookupByLibrary.simpleMessage("Jaw Offset"),
    "labelJawPeriod" : MessageLookupByLibrary.simpleMessage("Jaw Period"),
    "labelLaggingSpanOffset" : MessageLookupByLibrary.simpleMessage("Lagging Span Offset"),
    "labelLipsOffset" : MessageLookupByLibrary.simpleMessage("Lips Offset"),
    "labelLipsPeriod" : MessageLookupByLibrary.simpleMessage("Lips Period"),
    "labelLowPeriod" : MessageLookupByLibrary.simpleMessage("Low Period"),
    "labelMaxAF" : MessageLookupByLibrary.simpleMessage("Max AF"),
    "labelMinAF" : MessageLookupByLibrary.simpleMessage("Min AF"),
    "labelOffset" : MessageLookupByLibrary.simpleMessage("Offset"),
    "labelOverBoughtPrice" : MessageLookupByLibrary.simpleMessage("Over Bought Price"),
    "labelOverSoldPrice" : MessageLookupByLibrary.simpleMessage("Over Sold Price"),
    "labelPeriod" : MessageLookupByLibrary.simpleMessage("Period"),
    "labelSearchAssets" : MessageLookupByLibrary.simpleMessage("Search assets"),
    "labelSeries" : MessageLookupByLibrary.simpleMessage("Series"),
    "labelShading" : MessageLookupByLibrary.simpleMessage("Shading"),
    "labelShift" : MessageLookupByLibrary.simpleMessage("Shift"),
    "labelShiftType" : MessageLookupByLibrary.simpleMessage("Shift Type"),
    "labelShowFractals" : MessageLookupByLibrary.simpleMessage("Show Fractals"),
    "labelShowLines" : MessageLookupByLibrary.simpleMessage("Show Lines"),
    "labelShowZones" : MessageLookupByLibrary.simpleMessage("Show Zones"),
    "labelSignalPeriod" : MessageLookupByLibrary.simpleMessage("D% Period"),
    "labelSlowMAPeriod" : MessageLookupByLibrary.simpleMessage("Slow MA Period"),
    "labelSmoothingPeriod" : MessageLookupByLibrary.simpleMessage("Smoothing Period"),
    "labelSpanBPeriod" : MessageLookupByLibrary.simpleMessage("Leading Span B Period"),
    "labelStandardDeviation" : MessageLookupByLibrary.simpleMessage("Standard Deviation"),
    "labelTeethOffset" : MessageLookupByLibrary.simpleMessage("Teeth Offset"),
    "labelTeethPeriod" : MessageLookupByLibrary.simpleMessage("Teeth Period"),
    "labelType" : MessageLookupByLibrary.simpleMessage("Type"),
    "warnCheckAssetSearchingText" : MessageLookupByLibrary.simpleMessage("Try checking your spelling or use a different term"),
    "warnFailedLoadingIndicators" : MessageLookupByLibrary.simpleMessage("Failed to load indicators.")
  };
>>>>>>> ac610cab
}<|MERGE_RESOLUTION|>--- conflicted
+++ resolved
@@ -22,8 +22,7 @@
   static m0(text) => "No results for \"${text}\"";
 
   final messages = _notInlinedMessages(_notInlinedMessages);
-<<<<<<< HEAD
-  static Map<String, Function> _notInlinedMessages(_) => <String, Function>{
+  static _notInlinedMessages(_) => <String, Function>{
         "informNoResult": m0,
         "labelBandsCount": MessageLookupByLibrary.simpleMessage("Bands Count"),
         "labelBaseLinePeriod":
@@ -87,50 +86,4 @@
         "warnFailedLoadingIndicators":
             MessageLookupByLibrary.simpleMessage("Failed to load indicators.")
       };
-=======
-  static _notInlinedMessages(_) => <String, Function> {
-    "informNoResult" : m0,
-    "labelBandsCount" : MessageLookupByLibrary.simpleMessage("Bands Count"),
-    "labelBaseLinePeriod" : MessageLookupByLibrary.simpleMessage("Base Line Period"),
-    "labelChannelFill" : MessageLookupByLibrary.simpleMessage("Channel Fill"),
-    "labelConversionLinePeriod" : MessageLookupByLibrary.simpleMessage("Conversion Line Period"),
-    "labelDistance" : MessageLookupByLibrary.simpleMessage("Distance"),
-    "labelDoubleSmoothingPeriod" : MessageLookupByLibrary.simpleMessage("Double Smoothing Period"),
-    "labelFastMAPeriod" : MessageLookupByLibrary.simpleMessage("Fast MA Period"),
-    "labelField" : MessageLookupByLibrary.simpleMessage("Field"),
-    "labelHighPeriod" : MessageLookupByLibrary.simpleMessage("High Period"),
-    "labelHistogram" : MessageLookupByLibrary.simpleMessage("Histogram"),
-    "labelIsSmooth" : MessageLookupByLibrary.simpleMessage("Is Smooth"),
-    "labelJawOffset" : MessageLookupByLibrary.simpleMessage("Jaw Offset"),
-    "labelJawPeriod" : MessageLookupByLibrary.simpleMessage("Jaw Period"),
-    "labelLaggingSpanOffset" : MessageLookupByLibrary.simpleMessage("Lagging Span Offset"),
-    "labelLipsOffset" : MessageLookupByLibrary.simpleMessage("Lips Offset"),
-    "labelLipsPeriod" : MessageLookupByLibrary.simpleMessage("Lips Period"),
-    "labelLowPeriod" : MessageLookupByLibrary.simpleMessage("Low Period"),
-    "labelMaxAF" : MessageLookupByLibrary.simpleMessage("Max AF"),
-    "labelMinAF" : MessageLookupByLibrary.simpleMessage("Min AF"),
-    "labelOffset" : MessageLookupByLibrary.simpleMessage("Offset"),
-    "labelOverBoughtPrice" : MessageLookupByLibrary.simpleMessage("Over Bought Price"),
-    "labelOverSoldPrice" : MessageLookupByLibrary.simpleMessage("Over Sold Price"),
-    "labelPeriod" : MessageLookupByLibrary.simpleMessage("Period"),
-    "labelSearchAssets" : MessageLookupByLibrary.simpleMessage("Search assets"),
-    "labelSeries" : MessageLookupByLibrary.simpleMessage("Series"),
-    "labelShading" : MessageLookupByLibrary.simpleMessage("Shading"),
-    "labelShift" : MessageLookupByLibrary.simpleMessage("Shift"),
-    "labelShiftType" : MessageLookupByLibrary.simpleMessage("Shift Type"),
-    "labelShowFractals" : MessageLookupByLibrary.simpleMessage("Show Fractals"),
-    "labelShowLines" : MessageLookupByLibrary.simpleMessage("Show Lines"),
-    "labelShowZones" : MessageLookupByLibrary.simpleMessage("Show Zones"),
-    "labelSignalPeriod" : MessageLookupByLibrary.simpleMessage("D% Period"),
-    "labelSlowMAPeriod" : MessageLookupByLibrary.simpleMessage("Slow MA Period"),
-    "labelSmoothingPeriod" : MessageLookupByLibrary.simpleMessage("Smoothing Period"),
-    "labelSpanBPeriod" : MessageLookupByLibrary.simpleMessage("Leading Span B Period"),
-    "labelStandardDeviation" : MessageLookupByLibrary.simpleMessage("Standard Deviation"),
-    "labelTeethOffset" : MessageLookupByLibrary.simpleMessage("Teeth Offset"),
-    "labelTeethPeriod" : MessageLookupByLibrary.simpleMessage("Teeth Period"),
-    "labelType" : MessageLookupByLibrary.simpleMessage("Type"),
-    "warnCheckAssetSearchingText" : MessageLookupByLibrary.simpleMessage("Try checking your spelling or use a different term"),
-    "warnFailedLoadingIndicators" : MessageLookupByLibrary.simpleMessage("Failed to load indicators.")
-  };
->>>>>>> ac610cab
 }