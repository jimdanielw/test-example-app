import 'package:deriv_chart/deriv_chart.dart';
import 'package:deriv_chart/src/add_ons/indicators_ui/widgets/dropdown_menu.dart'
<<<<<<< HEAD
    as chart_dropdown;
=======
    as deriv_dropdown;
>>>>>>> f14c2b3b
import 'package:deriv_chart/src/add_ons/indicators_ui/widgets/field_widget.dart';
import 'package:deriv_chart/src/misc/extensions.dart';

import 'package:flutter/material.dart';

import '../callbacks.dart';
import '../indicator_config.dart';
import '../indicator_item.dart';
import 'smi_indicator_config.dart';

/// SMI indicator item in the list of indicator which provide this
/// indicators options menu.
class SMIIndicatorItem extends IndicatorItem {
  /// Initializes
  const SMIIndicatorItem({
    required UpdateIndicator updateIndicator,
    required VoidCallback deleteIndicator,
    Key? key,
    SMIIndicatorConfig config = const SMIIndicatorConfig(),
  }) : super(
          key: key,
          title: 'SMI',
          config: config,
          updateIndicator: updateIndicator,
          deleteIndicator: deleteIndicator,
        );

  @override
  IndicatorItemState<IndicatorConfig> createIndicatorItemState() =>
      SMIIndicatorItemState();
}

/// SMIItem State class
class SMIIndicatorItemState extends IndicatorItemState<SMIIndicatorConfig> {
  int? _period;
  int? _smoothingPeriod;
  int? _doubleSmoothingPeriod;
  double? _overboughtValue;
  double? _oversoldValue;
  MovingAverageType? _maType;
  int? _signalPeriod;

  @override
  SMIIndicatorConfig createIndicatorConfig() => SMIIndicatorConfig(
        period: _currentPeriod,
        smoothingPeriod: _currentSmoothingPeriod,
        doubleSmoothingPeriod: _currentDoubleSmoothingPeriod,
        overboughtValue: _currentOverboughtValue,
        oversoldValue: _currentOversoldValue,
        maType: _currentMAType,
        signalPeriod: _currentSignalPeriod,
      );

  @override
  Widget getIndicatorOptions() => Column(
        children: <Widget>[
          _buildPeriodField(),
          _buildSmoothingPeriodField(),
          _buildDoubleSmoothingPeriodField(),
          _buildOverBoughtPriceField(),
          _buildOverSoldPriceField(),
          _buildMATypeField(),
          _buildSignalPeriodField(),
        ],
      );

  Widget _buildPeriodField() => FieldWidget(
        label: context.localization.labelPeriod,
        initialValue: _currentPeriod.toString(),
        onValueChanged: (String text) {
          if (text.isNotEmpty) {
            _period = int.tryParse(text);
          } else {
            _period = 10;
          }
          updateIndicator();
        },
      );

  Widget _buildSmoothingPeriodField() => FieldWidget(
        label: context.localization.labelSmoothingPeriod,
        initialValue: _currentSmoothingPeriod.toString(),
        onValueChanged: (String text) {
          if (text.isNotEmpty) {
            _smoothingPeriod = int.tryParse(text);
          } else {
            _smoothingPeriod = 3;
          }
          updateIndicator();
        },
      );

  Widget _buildDoubleSmoothingPeriodField() => FieldWidget(
        label: context.localization.labelDoubleSmoothingPeriod,
        initialValue: _currentDoubleSmoothingPeriod.toString(),
        onValueChanged: (String text) {
          if (text.isNotEmpty) {
            _doubleSmoothingPeriod = int.tryParse(text);
          } else {
            _doubleSmoothingPeriod = 3;
          }
          updateIndicator();
        },
      );

  Widget _buildSignalPeriodField() => FieldWidget(
        label: context.localization.labelSignalPeriod,
        initialValue: _currentSignalPeriod.toString(),
        onValueChanged: (String text) {
          if (text.isNotEmpty) {
            _signalPeriod = int.tryParse(text);
          } else {
            _signalPeriod = 10;
          }
          updateIndicator();
        },
      );

  int get _currentPeriod =>
      _period ?? (widget.config as SMIIndicatorConfig).period;

  int get _currentSmoothingPeriod =>
      _smoothingPeriod ?? (widget.config as SMIIndicatorConfig).smoothingPeriod;

  int get _currentDoubleSmoothingPeriod =>
      _doubleSmoothingPeriod ??
      (widget.config as SMIIndicatorConfig).doubleSmoothingPeriod;

  int get _currentSignalPeriod =>
      _signalPeriod ?? (widget.config as SMIIndicatorConfig).signalPeriod;

  Widget _buildOverBoughtPriceField() => FieldWidget(
        label: context.localization.labelOverBoughtPrice,
        initialValue: _currentOverboughtValue.toString(),
        onValueChanged: (String text) {
          if (text.isNotEmpty) {
            _overboughtValue = double.tryParse(text);
          } else {
            _overboughtValue = 80;
          }
          updateIndicator();
        },
      );

  double get _currentOverboughtValue =>
      _overboughtValue ?? (widget.config as SMIIndicatorConfig).overboughtValue;

  Widget _buildOverSoldPriceField() => FieldWidget(
        label: context.localization.labelOverSoldPrice,
        initialValue: _currentOversoldValue.toString(),
        onValueChanged: (String text) {
          if (text.isNotEmpty) {
            _oversoldValue = double.tryParse(text);
          } else {
            _oversoldValue = 20;
          }
          updateIndicator();
        },
      );

  double get _currentOversoldValue =>
      _oversoldValue ?? (widget.config as SMIIndicatorConfig).oversoldValue;

  MovingAverageType get _currentMAType =>
      _maType ?? (widget.config as SMIIndicatorConfig).maType;

<<<<<<< HEAD
  Widget _buildMATypeField() => chart_dropdown.DropdownMenu<MovingAverageType>(
=======
  Widget _buildMATypeField() => deriv_dropdown.DropdownMenu<MovingAverageType>(
>>>>>>> f14c2b3b
        initialValue: _currentMAType,
        items: MovingAverageType.values,
        label: context.localization.labelType,
        labelForItem: (MovingAverageType type) => type.name,
        onItemSelected: (MovingAverageType? newType) => setState(
          () {
            _maType = newType ?? MovingAverageType.simple;
            updateIndicator();
          },
        ),
      );
}<|MERGE_RESOLUTION|>--- conflicted
+++ resolved
@@ -1,10 +1,6 @@
 import 'package:deriv_chart/deriv_chart.dart';
 import 'package:deriv_chart/src/add_ons/indicators_ui/widgets/dropdown_menu.dart'
-<<<<<<< HEAD
-    as chart_dropdown;
-=======
     as deriv_dropdown;
->>>>>>> f14c2b3b
 import 'package:deriv_chart/src/add_ons/indicators_ui/widgets/field_widget.dart';
 import 'package:deriv_chart/src/misc/extensions.dart';
 
@@ -171,11 +167,7 @@
   MovingAverageType get _currentMAType =>
       _maType ?? (widget.config as SMIIndicatorConfig).maType;
 
-<<<<<<< HEAD
-  Widget _buildMATypeField() => chart_dropdown.DropdownMenu<MovingAverageType>(
-=======
   Widget _buildMATypeField() => deriv_dropdown.DropdownMenu<MovingAverageType>(
->>>>>>> f14c2b3b
         initialValue: _currentMAType,
         items: MovingAverageType.values,
         label: context.localization.labelType,
