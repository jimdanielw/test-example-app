--- conflicted
+++ resolved
@@ -1,11 +1,7 @@
-<<<<<<< HEAD
-import 'package:deriv_chart/generated/l10n.dart';
+import 'package:deriv_chart/src/add_ons/add_ons_repository.dart';
 import 'package:deriv_chart/src/add_ons/drawing_tools_ui/drawing_tool_config.dart';
 import 'package:deriv_chart/src/add_ons/drawing_tools_ui/drawing_tools_dialog.dart';
-=======
->>>>>>> ac610cab
 import 'package:deriv_chart/src/add_ons/indicators_ui/indicator_config.dart';
-import 'package:deriv_chart/src/add_ons/add_ons_repository.dart';
 import 'package:deriv_chart/src/add_ons/indicators_ui/indicators_dialog.dart';
 import 'package:deriv_chart/src/deriv_chart/chart/data_visualization/annotations/chart_annotation.dart';
 import 'package:deriv_chart/src/deriv_chart/chart/data_visualization/chart_series/data_series.dart';
@@ -102,7 +98,6 @@
 
   Future<void> loadSavedIndicatorsAndDrawingTools() async {
     final SharedPreferences prefs = await SharedPreferences.getInstance();
-<<<<<<< HEAD
     final List<dynamic> _stateRepos = <dynamic>[
       _indicatorsRepo,
       _drawingToolsRepo
@@ -113,33 +108,17 @@
       } on Exception {
         // ignore: unawaited_futures
         showDialog<void>(
-            context: context,
-            builder: (BuildContext context) => AnimatedPopupDialog(
-                  child: Center(
-                    child: element is AddOnsRepository<IndicatorConfig>
-                        ? Text(ChartLocalization.of(context)
-                            .warnFailedLoadingIndicators)
-                        : Text(ChartLocalization.of(context)
-                            .warnFailedLoadingDrawingTools),
-                  ),
-                ));
+          context: context,
+          builder: (BuildContext context) => AnimatedPopupDialog(
+            child: Center(
+              child: element is AddOnsRepository<IndicatorConfig>
+                  ? Text(context.localization.warnFailedLoadingIndicators)
+                  : Text(context.localization.warnFailedLoadingDrawingTools),
+            ),
+          ),
+        );
       }
     });
-=======
-    try {
-      _indicatorsRepo.loadFromPrefs(prefs);
-    } on Exception {
-      // ignore: unawaited_futures
-      showDialog<void>(
-        context: context,
-        builder: (BuildContext context) => AnimatedPopupDialog(
-          child: Center(
-            child: Text(context.localization.warnFailedLoadingIndicators),
-          ),
-        ),
-      );
-    }
->>>>>>> ac610cab
   }
 
   @override
