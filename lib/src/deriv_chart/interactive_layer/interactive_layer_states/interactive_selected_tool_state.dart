import 'package:deriv_chart/deriv_chart.dart';
import 'package:deriv_chart/src/add_ons/drawing_tools_ui/drawing_tool_config.dart';
import 'package:flutter/widgets.dart';

import '../enums/drawing_tool_state.dart';
import '../interactable_drawings/drawing_v2.dart';
import '../interactable_drawings/interactable_drawing.dart';
import '../enums/state_change_direction.dart';
import 'interactive_hover_state.dart';
import 'interactive_normal_state.dart';
import 'interactive_state.dart';

/// The state of the interactive layer when a tool is selected.
///
/// This class represents the state of the [InteractiveLayer] when a drawing tool
/// is selected by the user. In this state, the selected tool can be manipulated
/// through drag gestures, and tapping on empty space will return to the normal state.
///
/// It handles user interactions specifically for when a drawing tool is selected,
/// providing appropriate responses to gestures and maintaining the selected state.
class InteractiveSelectedToolState extends InteractiveState
    with InteractiveHoverState {
  /// Initializes the state with the interactive layer and the [selected] tool.
  ///
  /// The [selected] parameter is the drawing tool that has been selected by the user
  /// and will respond to manipulation gestures.
  ///
  /// The [interactiveLayer] parameter is passed to the superclass and provides
  /// access to the layer's methods and properties.
  InteractiveSelectedToolState({
    required this.selected,
    required super.interactiveLayerBehaviour,
  });

  /// The selected tool.
  ///
  /// This is the drawing tool that is currently selected and will respond to
  /// manipulation gestures. It will be rendered with a selected appearance.
  final InteractableDrawing selected;

  bool _draggingStartedOnTool = false;

  @override
  Set<DrawingToolState> getToolState(DrawingV2 drawing) {
    final Set<DrawingToolState> hoveredState = super.getToolState(drawing);

    // If this is the selected drawing
    if (drawing.id == selected.config.configId) {
      // Return dragging state if we're currently dragging the tool
      if (_draggingStartedOnTool) {
        hoveredState.add(DrawingToolState.dragging);
      }
      // Otherwise add selected state
      hoveredState.add(DrawingToolState.selected);
    }

    if (interactiveLayer.stateChangeAnimationController != null &&
        interactiveLayer.stateChangeAnimationController!.isAnimating) {
      hoveredState.add(DrawingToolState.animating);
    }

    // For all other drawings, return normal state
    return hoveredState;
  }

  @override
<<<<<<< HEAD
  bool onPanEnd(DragEndDetails details) {
    if (_draggingStartedOnTool) {
      selected.onDragEnd(details, epochFromX, quoteFromY, epochToX, quoteToY);
      _draggingStartedOnTool = false;
      interactiveLayer.onSaveDrawing(selected);
      return true; // Ended dragging a tool
    }
    return false; // Not dragging a tool
=======
  void onPanEnd(DragEndDetails details) {
    selected.onDragEnd(details, epochFromX, quoteFromY, epochToX, quoteToY);
    _draggingStartedOnTool = false;
    interactiveLayer.saveDrawing(selected);
>>>>>>> 3350ef92
  }

  @override
  bool onPanStart(DragStartDetails details) {
    if (selected.hitTest(details.localPosition, epochToX, quoteToY)) {
      _draggingStartedOnTool = true;
      selected.onDragStart(details, epochFromX, quoteFromY, epochToX, quoteToY);
      return true; // Started dragging on the selected tool
    } else {
      final InteractableDrawing<DrawingToolConfig>? hitDrawing =
          anyDrawingHit(details.localPosition);

      // If a tool is selected, but user starts dragging on another tool
      // Switch the selected tool
      if (hitDrawing != null) {
        interactiveLayerBehaviour.updateStateTo(
          InteractiveSelectedToolState(
            selected: hitDrawing,
            interactiveLayerBehaviour: interactiveLayerBehaviour,
          )..onPanStart(details),
          StateChangeAnimationDirection.forward,
        );
        return true; // Started dragging on another tool
      }
      return false; // No tool was hit
    }
  }

  @override
  bool onPanUpdate(DragUpdateDetails details) {
    if (_draggingStartedOnTool) {
      selected.onDragUpdate(
        details,
        epochFromX,
        quoteFromY,
        epochToX,
        quoteToY,
      );
<<<<<<< HEAD

      interactiveLayer.onSaveDrawing(selected);
      return true; // Dragging a tool
=======
>>>>>>> 3350ef92
    }
    return false; // Not dragging a tool
  }

  @override
  bool onTap(TapUpDetails details) {
    final InteractableDrawing<DrawingToolConfig>? hitDrawing =
        anyDrawingHit(details.localPosition);

    if (hitDrawing != null) {
      // when a tool is tap/hit, keep selected state. it might be the same
      // tool or a different tool.
      interactiveLayerBehaviour.updateStateTo(
        InteractiveSelectedToolState(
          selected: hitDrawing,
          interactiveLayerBehaviour: interactiveLayerBehaviour,
        ),
        StateChangeAnimationDirection.forward,
      );
      return true; // A drawing was hit
    } else {
      // If tap is on empty space, return to normal state.
      interactiveLayerBehaviour.updateStateTo(
        InteractiveNormalState(
            interactiveLayerBehaviour: interactiveLayerBehaviour),
        StateChangeAnimationDirection.backward,
        waitForAnimation: true,
      );
      return false; // No drawing was hit
    }
  }
}<|MERGE_RESOLUTION|>--- conflicted
+++ resolved
@@ -64,21 +64,14 @@
   }
 
   @override
-<<<<<<< HEAD
   bool onPanEnd(DragEndDetails details) {
     if (_draggingStartedOnTool) {
       selected.onDragEnd(details, epochFromX, quoteFromY, epochToX, quoteToY);
       _draggingStartedOnTool = false;
-      interactiveLayer.onSaveDrawing(selected);
+      interactiveLayer.saveDrawing(selected);
       return true; // Ended dragging a tool
     }
     return false; // Not dragging a tool
-=======
-  void onPanEnd(DragEndDetails details) {
-    selected.onDragEnd(details, epochFromX, quoteFromY, epochToX, quoteToY);
-    _draggingStartedOnTool = false;
-    interactiveLayer.saveDrawing(selected);
->>>>>>> 3350ef92
   }
 
   @override
@@ -117,12 +110,7 @@
         epochToX,
         quoteToY,
       );
-<<<<<<< HEAD
-
-      interactiveLayer.onSaveDrawing(selected);
       return true; // Dragging a tool
-=======
->>>>>>> 3350ef92
     }
     return false; // Not dragging a tool
   }
