--- conflicted
+++ resolved
@@ -2,18 +2,14 @@
 
 import 'package:deriv_chart/src/add_ons/drawing_tools_ui/drawing_tool_config.dart';
 import 'package:deriv_chart/src/add_ons/repository.dart';
-<<<<<<< HEAD
+import 'package:deriv_chart/src/deriv_chart/chart/gestures/gesture_manager.dart';
+import 'package:deriv_chart/src/deriv_chart/chart/multiple_animated_builder.dart';
 import 'package:deriv_chart/src/deriv_chart/chart/x_axis/x_axis_model.dart';
 import 'package:deriv_chart/src/deriv_chart/interactive_layer/crosshair/crosshair_controller.dart';
 import 'package:deriv_chart/src/deriv_chart/interactive_layer/crosshair/crosshair_variant.dart';
 import 'package:deriv_chart/src/deriv_chart/interactive_layer/crosshair/crosshair_widget.dart';
 import 'package:deriv_chart/src/deriv_chart/interactive_layer/drawing_tool_gesture_recognizer.dart';
-=======
-import 'package:deriv_chart/src/deriv_chart/chart/gestures/gesture_manager.dart';
-import 'package:deriv_chart/src/deriv_chart/chart/multiple_animated_builder.dart';
-import 'package:deriv_chart/src/deriv_chart/chart/x_axis/x_axis_model.dart';
 import 'package:deriv_chart/src/models/axis_range.dart';
->>>>>>> d71ba049
 import 'package:deriv_chart/src/models/chart_config.dart';
 import 'package:deriv_chart/src/theme/chart_theme.dart';
 import 'package:flutter/gestures.dart';
@@ -34,10 +30,20 @@
 import 'interactive_layer_states/interactive_state.dart';
 import 'enums/state_change_direction.dart';
 
-// Define the enum for interaction modes
+/// Defines the different interaction modes for the interactive layer.
+///
+/// The interaction mode determines how the chart responds to user input:
+/// * [none] - No active interaction is occurring
+/// * [drawingTool] - User is interacting with a drawing tool
+/// * [crosshair] - User is interacting with the crosshair
 enum InteractionMode {
+  /// No active interaction is occurring
   none,
+
+  /// User is interacting with a drawing tool
   drawingTool,
+
+  /// User is interacting with the crosshair
   crosshair,
 }
 
@@ -54,7 +60,7 @@
     required this.epochToCanvasX,
     required this.epochFromCanvasX,
     required this.drawingToolsRepo,
-<<<<<<< HEAD
+    required this.quoteRange,
     required this.crosshairZoomOutAnimation,
     required this.crosshairController,
     required this.crosshairVariant,
@@ -62,9 +68,6 @@
     this.pipSize = 4,
     this.onCrosshairAppeared,
     this.onCrosshairDisappeared,
-=======
-    required this.quoteRange,
->>>>>>> d71ba049
     super.key,
   });
 
@@ -92,7 +95,9 @@
   /// Converts epoch to canvas X coordinate.
   final EpochToX epochToCanvasX;
 
-<<<<<<< HEAD
+  /// Chart's y-axis range.
+  final QuoteRange quoteRange;
+
   /// Whether to show the crosshair or not.
   final bool showCrosshair;
 
@@ -116,10 +121,6 @@
   /// The default is [CrosshairVariant.smallScreen].
   /// [CrosshairVariant.largeScreen] is mostly for web.
   final CrosshairVariant crosshairVariant;
-=======
-  /// Chart's y-axis range.
-  final QuoteRange quoteRange;
->>>>>>> d71ba049
 
   @override
   State<InteractiveLayer> createState() => _InteractiveLayerState();
@@ -256,13 +257,10 @@
     required this.chartConfig,
     required this.onClearAddingDrawingTool,
     required this.onAddDrawing,
-<<<<<<< HEAD
+    required this.quoteRange,
     required this.crosshairZoomOutAnimation,
     required this.crosshairController,
     required this.crosshairVariant,
-=======
-    required this.quoteRange,
->>>>>>> d71ba049
     this.addingDrawingTool,
     this.onSaveDrawingChange,
     this.showCrosshair = true,
@@ -331,19 +329,18 @@
 
   late InteractiveState _interactiveState;
   late AnimationController _stateChangeController;
+  static const Curve _stateChangeCurve = Curves.easeInOut;
+  final InteractionNotifier _interactionNotifier = InteractionNotifier();
+
+  @override
+  AnimationController? get stateChangeAnimationController =>
+      _stateChangeController;
 
   // Use an enum instead of a boolean flag
   InteractionMode _currentInteractionMode = InteractionMode.none;
 
   // Custom gesture recognizer for drawing tools
   late DrawingToolGestureRecognizer _drawingToolGestureRecognizer;
-
-  static const Curve _stateChangeCurve = Curves.easeInOut;
-  final InteractionNotifier _interactionNotifier = InteractionNotifier();
-
-  @override
-  AnimationController? get stateChangeAnimationController =>
-      _stateChangeController;
 
   @override
   void initState() {
@@ -356,6 +353,8 @@
       duration: const Duration(milliseconds: 300),
     );
 
+    // register the callback
+    context.read<GestureManagerState>().registerCallback(onTap);
     // Initialize the drawing tool gesture recognizer once
     _drawingToolGestureRecognizer = DrawingToolGestureRecognizer(
       onDrawingToolPanStart: _handleDrawingToolPanStart,
@@ -371,7 +370,6 @@
   @override
   void dispose() {
     _drawingToolGestureRecognizer.dispose();
-    _stateChangeController.dispose();
     super.dispose();
   }
 
@@ -447,9 +445,10 @@
   void _handleDrawingToolPanStart(DragStartDetails details) {
     // The custom gesture recognizer has already determined that a drawing was hit,
     // so we don't need to check again with _interactiveState.onPanStart
-    // Just delegate to the interactive state and update our mode
+    // Just delegate to the interactive state and update the mode
     _interactiveState.onPanStart(details);
     _updateInteractionMode(InteractionMode.drawingTool);
+    _interactionNotifier.notify();
   }
 
   // Handle drawing tool pan update
@@ -459,12 +458,14 @@
     if (affectingDrawing) {
       _updateInteractionMode(InteractionMode.drawingTool);
     }
+    _interactionNotifier.notify();
   }
 
   // Handle drawing tool pan end
   void _handleDrawingToolPanEnd(DragEndDetails details) {
     _interactiveState.onPanEnd(details);
     _updateInteractionMode(InteractionMode.none);
+    _interactionNotifier.notify();
   }
 
   // Handle drawing tool pan cancel
@@ -478,6 +479,7 @@
     }
     // This returns true if a drawing tool was hit according to the state
     final bool hitDrawing = _interactiveState.onHover(event);
+    _interactionNotifier.notify();
 
     // Determine the appropriate interaction mode based on current state
     // If we're hovering over a drawing, we should be in drawing tool mode
@@ -508,6 +510,7 @@
     final bool hitDrawing = _interactiveState.onTap(details);
     _updateInteractionMode(
         hitDrawing ? InteractionMode.drawingTool : InteractionMode.none);
+    _interactionNotifier.notify();
   }
 
   // Long press handlers
@@ -537,8 +540,6 @@
   @override
   Widget build(BuildContext context) {
     final XAxisModel xAxis = context.watch<XAxisModel>();
-<<<<<<< HEAD
-
     // Reconfigure the drawing tool gesture recognizer instead of creating a new one
     _drawingToolGestureRecognizer.reset(
       onDrawingToolPanStart: _handleDrawingToolPanStart,
@@ -548,146 +549,67 @@
       hitTest: _hitTestDrawings,
       onCrosshairCancel: _cancelCrosshair,
     );
-
-    return Semantics(
-      child: MouseRegion(
-        onHover: _handleHover,
-        onExit: _handleExit,
-        child: RawGestureDetector(
-          gestures: <Type, GestureRecognizerFactory>{
-            // Configure tap recognizer
-            TapGestureRecognizer:
-                GestureRecognizerFactoryWithHandlers<TapGestureRecognizer>(
-              () => TapGestureRecognizer(),
-              (TapGestureRecognizer instance) {
-                instance.onTapUp = _handleTapUp;
-              },
-            ),
-
-            // Configure our custom drawing tool gesture recognizer
-            DrawingToolGestureRecognizer: GestureRecognizerFactoryWithHandlers<
-                DrawingToolGestureRecognizer>(
-              () => _drawingToolGestureRecognizer,
-              (DrawingToolGestureRecognizer instance) {
-                // Configuration is done in the reset method
-              },
-            ),
-
-            // Configure long press recognizer
-            LongPressGestureRecognizer: GestureRecognizerFactoryWithHandlers<
-                LongPressGestureRecognizer>(
-              () => LongPressGestureRecognizer(),
-              (LongPressGestureRecognizer instance) {
-                instance
-                  ..onLongPressStart = _handleLongPressStart
-                  ..onLongPressMoveUpdate = _handleLongPressMoveUpdate
-                  ..onLongPressEnd = _handleLongPressEnd;
-              },
-            ),
-          },
-          behavior: HitTestBehavior
-              .opaque, // Ensure gestures are detected even if the widget is transparent
-          // TODO(NA): Move this part into separate widget. InteractiveLayer only cares about the interactions and selected tool movement
-          // It can delegate it to an inner component as well. which we can have different interaction behaviours like per platform as well.
-          child: AnimatedBuilder(
-              animation: _stateChangeController,
-=======
     return MouseRegion(
-      onHover: (event) {
-        _interactiveState.onHover(event);
-        _interactionNotifier.notify();
-      },
-      child: GestureDetector(
-        onTapUp: (details) {
-          _interactiveState.onTap(details);
-          _interactionNotifier.notify();
+      onHover: _handleHover,
+      onExit: _handleExit,
+      child: RawGestureDetector(
+        gestures: <Type, GestureRecognizerFactory>{
+          // Configure tap recognizer
+          TapGestureRecognizer:
+              GestureRecognizerFactoryWithHandlers<TapGestureRecognizer>(
+            () => TapGestureRecognizer(),
+            (TapGestureRecognizer instance) {
+              instance.onTapUp = _handleTapUp;
+            },
+          ),
+
+          // Configure our custom drawing tool gesture recognizer
+          DrawingToolGestureRecognizer: GestureRecognizerFactoryWithHandlers<
+              DrawingToolGestureRecognizer>(
+            () => _drawingToolGestureRecognizer,
+            (DrawingToolGestureRecognizer instance) {
+              // Configuration is done in the reset method
+            },
+          ),
+
+          // Configure long press recognizer
+          LongPressGestureRecognizer:
+              GestureRecognizerFactoryWithHandlers<LongPressGestureRecognizer>(
+            () => LongPressGestureRecognizer(),
+            (LongPressGestureRecognizer instance) {
+              instance
+                ..onLongPressStart = _handleLongPressStart
+                ..onLongPressMoveUpdate = _handleLongPressMoveUpdate
+                ..onLongPressEnd = _handleLongPressEnd;
+            },
+          ),
         },
-        onPanStart: (details) {
-          _interactiveState.onPanStart(details);
-          _interactionNotifier.notify();
-        },
-        onPanUpdate: (details) {
-          _interactiveState.onPanUpdate(details);
-          _interactionNotifier.notify();
-        },
-        onPanEnd: (details) {
-          _interactiveState.onPanEnd(details);
-          _interactionNotifier.notify();
-        },
+        behavior: HitTestBehavior
+            .opaque, // Ensure gestures are detected even if the widget is transparent
         // TODO(NA): Move this part into separate widget. InteractiveLayer only cares about the interactions and selected tool movement
         // It can delegate it to an inner component as well. which we can have different interaction behaviours like per platform as well.
         child: RepaintBoundary(
           child: MultipleAnimatedBuilder(
               animations: [_stateChangeController, _interactionNotifier],
->>>>>>> d71ba049
               builder: (_, __) {
                 final double animationValue =
                     _stateChangeCurve.transform(_stateChangeController.value);
 
                 return Stack(
                   fit: StackFit.expand,
-<<<<<<< HEAD
-                  children: [
-                    CrosshairWidget(
-                      mainSeries: widget.series,
-                      quoteToCanvasY: widget.quoteToY,
-                      pipSize: widget.pipSize,
-                      crosshairController: widget.crosshairController,
-                      crosshairZoomOutAnimation:
-                          widget.crosshairZoomOutAnimation,
-                      crosshairVariant: widget.crosshairVariant,
-                      showCrosshair: widget.showCrosshair,
-                    ),
-                    ...widget.drawings
-                        .map((e) => CustomPaint(
-                              foregroundPainter: InteractableDrawingCustomPainter(
-                                  drawing: e,
-                                  series: widget.series,
-                                  theme: context.watch<ChartTheme>(),
-                                  chartConfig: widget.chartConfig,
-                                  epochFromX: xAxis.epochFromX,
-                                  epochToX: xAxis.xFromEpoch,
-                                  quoteToY: widget.quoteToY,
-                                  quoteFromY: widget.quoteFromY,
-                                  getDrawingState: _interactiveState.getToolState,
-                                  animationInfo: AnimationInfo(
-                                    stateChangePercent: animationValue,
-                                  )
-                                  // onDrawingToolClicked: () => _selectedDrawing = e,
-                                  ),
-                            ))
-                        .toList(),
-                    ..._interactiveState.previewDrawings
-                        .map((e) => CustomPaint(
-                              foregroundPainter: InteractableDrawingCustomPainter(
-                                  drawing: e,
-                                  series: widget.series,
-                                  theme: context.watch<ChartTheme>(),
-                                  chartConfig: widget.chartConfig,
-                                  epochFromX: xAxis.epochFromX,
-                                  epochToX: xAxis.xFromEpoch,
-                                  quoteToY: widget.quoteToY,
-                                  quoteFromY: widget.quoteFromY,
-                                  getDrawingState:
-                                      _interactiveState.getToolState,
-                                  animationInfo: AnimationInfo(
-                                      stateChangePercent: animationValue)
-                                  // onDrawingToolClicked: () => _selectedDrawing = e,
-                                  ),
-                            ))
-                        .toList(),
-                  ],
-                );
-              }),
-        ),
-      ),
-    );
-  }
-
-=======
                   children: widget.series.input.isEmpty
                       ? []
                       : [
+                          CrosshairWidget(
+                            mainSeries: widget.series,
+                            quoteToCanvasY: widget.quoteToY,
+                            pipSize: widget.pipSize,
+                            crosshairController: widget.crosshairController,
+                            crosshairZoomOutAnimation:
+                                widget.crosshairZoomOutAnimation,
+                            crosshairVariant: widget.crosshairVariant,
+                            showCrosshair: widget.showCrosshair,
+                          ),
                           ...widget.drawings
                               .map((e) => CustomPaint(
                                     foregroundPainter:
@@ -752,7 +674,6 @@
     _interactionNotifier.notify();
   }
 
->>>>>>> d71ba049
   @override
   List<InteractableDrawing<DrawingToolConfig>> get drawings => widget.drawings;
 
