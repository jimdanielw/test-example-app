--- conflicted
+++ resolved
@@ -6,24 +6,6 @@
 import 'package:deriv_chart/src/models/candle.dart';
 import 'package:flutter/gestures.dart';
 import 'package:flutter/material.dart';
-
-/// A sample of cursor position and timestamp for velocity calculation.
-///
-/// This class stores a position snapshot along with its timestamp to enable
-/// more accurate velocity calculations during rapid crosshair movements.
-class _PositionSample {
-  /// Creates a position sample with the given offset and timestamp.
-  const _PositionSample({
-    required this.offset,
-    required this.timestamp,
-  });
-
-  /// The cursor position at the time of sampling.
-  final Offset offset;
-
-  /// The timestamp when this position was recorded.
-  final DateTime timestamp;
-}
 
 /// Represents the immutable state of the crosshair at any given moment.
 ///
@@ -131,153 +113,6 @@
   /// the actual data range.
   final double Function(double)? quoteFromCanvasY;
 
-<<<<<<< HEAD
-  /// Smoothing factor for velocity calculations to reduce jitter during fast movements.
-  /// Value between 0.0 (no smoothing) and 1.0 (maximum smoothing).
-  /// Higher values provide smoother movement but may introduce slight lag.
-  static const double _velocitySmoothing = 0.3;
-
-  /// Smoothed velocity for more stable crosshair movement during fast panning.
-  Offset _smoothedVelocity = Offset.zero;
-
-  /// Minimum time interval between position updates to prevent excessive calculations.
-  /// This helps maintain smooth performance during very fast gesture updates.
-  static const Duration _minUpdateInterval = Duration(milliseconds: 8);
-
-  /// Timestamp of the last position update to enforce minimum update intervals.
-  DateTime _lastUpdateTime = DateTime.now();
-
-  /// Buffer for storing recent position samples for improved velocity calculation.
-  /// This helps provide more accurate velocity estimates during rapid movements.
-  final List<_PositionSample> _positionSamples = <_PositionSample>[];
-
-  /// Maximum number of position samples to keep for velocity calculation.
-  static const int _maxSamples = 5;
-
-  /// Updates the drag velocity based on current and previous cursor positions.
-  ///
-  /// This enhanced method provides improved velocity calculation for smoother
-  /// crosshair movement during fast panning on small screens. It includes:
-  ///
-  /// - **Throttling**: Enforces minimum update intervals to prevent excessive calculations
-  /// - **Sample buffering**: Maintains a history of recent positions for better accuracy
-  /// - **Velocity smoothing**: Applies exponential smoothing to reduce jitter
-  /// - **Multi-point calculation**: Uses multiple samples for more stable velocity estimates
-  ///
-  /// The calculated velocity is used by [animationDuration] to determine
-  /// appropriate animation timing for smooth crosshair interactions.
-  ///
-  /// Parameters:
-  /// - [currentOffset]: The current cursor position in local coordinates
-  ///
-  /// The method automatically updates internal tracking variables for the next cycle.
-  void _updateDragVelocity(Offset currentOffset) {
-    final DateTime currentTime = DateTime.now();
-
-    // Throttle updates to prevent excessive calculations during very fast movements
-    if (currentTime.difference(_lastUpdateTime) < _minUpdateInterval) {
-      return;
-    }
-
-    // Add current position to sample buffer
-    _addPositionSample(currentOffset, currentTime);
-
-    // Calculate velocity using multiple samples for better accuracy
-    final Offset rawVelocity = _calculateVelocityFromSamples();
-
-    // Apply smoothing to reduce jitter during fast movements
-    _smoothedVelocity = _applyVelocitySmoothing(rawVelocity);
-
-    _lastUpdateTime = currentTime;
-  }
-
-  /// Adds a position sample to the buffer for velocity calculation.
-  ///
-  /// This method maintains a rolling buffer of recent position samples to enable
-  /// more accurate velocity calculations during rapid movements. The buffer is
-  /// limited to [_maxSamples] entries to prevent memory growth.
-  ///
-  /// Parameters:
-  /// - [position]: The cursor position to add
-  /// - [timestamp]: The time when this position was recorded
-  void _addPositionSample(Offset position, DateTime timestamp) {
-    _positionSamples.add(_PositionSample(
-      offset: position,
-      timestamp: timestamp,
-    ));
-
-    // Remove old samples to maintain buffer size
-    while (_positionSamples.length > _maxSamples) {
-      _positionSamples.removeAt(0);
-    }
-  }
-
-  /// Calculates velocity using multiple position samples for improved accuracy.
-  ///
-  /// This method analyzes the position sample buffer to compute a more stable
-  /// velocity estimate than simple two-point calculation. It uses the oldest
-  /// and newest samples to calculate velocity over a longer time period,
-  /// which helps reduce noise from rapid gesture updates.
-  ///
-  /// Returns:
-  /// - The calculated velocity in pixels per second as an [Offset]
-  /// - Returns [Offset.zero] if insufficient samples are available
-  Offset _calculateVelocityFromSamples() {
-    if (_positionSamples.length < 2) {
-      return Offset.zero;
-    }
-
-    final _PositionSample oldest = _positionSamples.first;
-    final _PositionSample newest = _positionSamples.last;
-
-    final Duration timeDiff = newest.timestamp.difference(oldest.timestamp);
-    final Offset offsetDiff = newest.offset - oldest.offset;
-
-    if (timeDiff.inMilliseconds <= 0) {
-      return Offset.zero;
-    }
-
-    // Calculate velocity in pixels per second
-    final double vx = (offsetDiff.dx / timeDiff.inMilliseconds) * 1000;
-    final double vy = (offsetDiff.dy / timeDiff.inMilliseconds) * 1000;
-
-    return Offset(vx, vy);
-  }
-
-  /// Applies exponential smoothing to velocity for reduced jitter.
-  ///
-  /// This method smooths the raw velocity calculation to provide more stable
-  /// crosshair movement during fast panning. The smoothing helps eliminate
-  /// sudden velocity spikes that can cause jarring visual effects.
-  ///
-  /// The smoothing uses the formula:
-  /// `smoothed = (1 - factor) * previous + factor * current`
-  ///
-  /// Parameters:
-  /// - [rawVelocity]: The unsmoothed velocity calculation
-  ///
-  /// Returns:
-  /// - The smoothed velocity as an [Offset]
-  Offset _applyVelocitySmoothing(Offset rawVelocity) {
-    final double smoothedX = (1 - _velocitySmoothing) * _smoothedVelocity.dx +
-        _velocitySmoothing * rawVelocity.dx;
-    final double smoothedY = (1 - _velocitySmoothing) * _smoothedVelocity.dy +
-        _velocitySmoothing * rawVelocity.dy;
-
-    return Offset(smoothedX, smoothedY);
-  }
-
-  /// Clears velocity tracking data when crosshair interaction ends.
-  ///
-  /// This method resets all velocity-related state to ensure clean startup
-  /// for the next crosshair interaction. It should be called when the
-  /// crosshair is hidden or interaction ends.
-  void _clearVelocityTracking() {
-    _positionSamples.clear();
-    _smoothedVelocity = Offset.zero;
-  }
-
-=======
   /// Tracks the last long press position for clamping and auto-panning logic.
   double? _lastLongPressPosition;
 
@@ -301,67 +136,46 @@
       duration: Duration.zero,
       offset: Offset.zero);
 
->>>>>>> 556383f0
   /// Calculates the appropriate animation duration based on current drag velocity.
   ///
-  /// This enhanced getter provides velocity-adaptive animation timing optimized for
-  /// smooth crosshair interactions on small screens during fast panning. The duration
-  /// is inversely related to drag velocity with improved responsiveness:
-  ///
-  /// **Enhanced Duration Mapping for Small Screens:**
-  /// - **No movement** (velocity = 0): 3ms (immediate)
-  /// - **Very fast** (velocity > 2500 px/s): 1ms (ultra-responsive)
-  /// - **Fast** (velocity > 1500 px/s): 3ms (very responsive)
-  /// - **Medium** (velocity 800-1500 px/s): 8-15ms (balanced)
-  /// - **Slow** (velocity < 800 px/s): 25ms (smooth but not sluggish)
-  ///
-  /// The calculation uses the smoothed velocity to provide stable animation timing
-  /// that adapts to user interaction patterns, with special optimizations for
-  /// rapid movements common on small touch screens.
+  /// This getter provides velocity-adaptive animation timing to create smooth,
+  /// responsive crosshair interactions. The duration is inversely related to
+  /// the drag velocity - faster movements get shorter animations for immediate
+  /// feedback, while slower movements get longer animations for smoothness.
+  ///
+  /// Duration mapping:
+  /// - **No movement** (velocity = 0): 5ms (immediate)
+  /// - **Very fast** (velocity > 3000 px/s): 5ms (immediate)
+  /// - **Slow** (velocity < 500 px/s): 80ms (smooth)
+  /// - **Medium** (500-3000 px/s): Linear interpolation between 80ms and 5ms
+  ///
+  /// The calculation uses only the horizontal (X) component of velocity since
+  /// crosshair interactions are primarily concerned with time-based navigation.
   ///
   /// Returns the calculated [Duration] for use in chart animations and transitions.
   Duration get animationDuration {
-    // Use smoothed velocity for more stable animation timing
-    final double dragXVelocity = _smoothedVelocity.dx.abs();
-
-    // Ultra-fast movements: immediate response for touch screen flicks
-    if (dragXVelocity > 2500) {
-      return const Duration(milliseconds: 1);
-    }
-
-    // Very fast movements: minimal delay for responsive feel
-    if (dragXVelocity > 1500) {
-      return const Duration(milliseconds: 3);
-    }
-
-    // Fast movements: short animation for smooth tracking
-    if (dragXVelocity > 800) {
-      // Linear interpolation: 1500px/s -> 3ms, 800px/s -> 15ms
-      final double factor = (dragXVelocity - 800) / 700; // 0 to 1
-      final int duration = (15 - (factor * 12)).round(); // 15ms to 3ms
-      return Duration(milliseconds: duration);
-    }
-
-    // Slow movements: longer animation for smoothness, but not too long
-    if (dragXVelocity > 0) {
-      // Linear interpolation: 800px/s -> 15ms, 0px/s -> 25ms
-      final double factor = dragXVelocity / 800; // 0 to 1
-      final int duration = (25 - (factor * 10)).round(); // 25ms to 15ms
-      return Duration(milliseconds: duration);
-    }
-
-    // No movement: immediate response
-    return const Duration(milliseconds: 3);
+    double dragXVelocity;
+
+    dragXVelocity = _dragVelocity.pixelsPerSecond.dx.abs().roundToDouble();
+
+    if (dragXVelocity == 0) {
+      return const Duration(milliseconds: 5);
+    }
+
+    if (dragXVelocity > 3000) {
+      return const Duration(milliseconds: 5);
+    }
+
+    if (dragXVelocity < 500) {
+      return const Duration(milliseconds: 80);
+    }
+
+    final double durationInRange = (dragXVelocity - 500) / (2500) * 75 + 5;
+    return Duration(milliseconds: durationInRange.toInt());
   }
 
   /// Handles the start of a long press gesture to activate the crosshair.
   void onLongPressStart(LongPressStartDetails details) {
-<<<<<<< HEAD
-    // Initialize velocity tracking with the starting position
-    _addPositionSample(details.localPosition, DateTime.now());
-
-=======
->>>>>>> 556383f0
     onCrosshairAppeared?.call();
 
     xAxisModel.disableAutoPan();
@@ -392,26 +206,22 @@
 
       _updatePanSpeed(_lastLongPressPosition!);
 
-<<<<<<< HEAD
-    // Handle auto-panning near the edges
-    _updatePanSpeed(x, details.localPosition);
-=======
       final Tick? tick = updateAndFindClosestTick();
       if (tick != null) {
         _showCrosshair(tick, details.localPosition);
       }
     }
->>>>>>> 556383f0
   }
 
   /// Handles the end of a long press gesture to deactivate the crosshair.
   void onLongPressEnd(LongPressEndDetails details) {
-<<<<<<< HEAD
-    // Use the velocity provided by the gesture system if available for smoothed velocity
-=======
->>>>>>> 556383f0
     if (details.velocity != Velocity.zero) {
-      _smoothedVelocity = details.velocity.pixelsPerSecond;
+      _dragVelocity = VelocityEstimate(
+        confidence: 1,
+        pixelsPerSecond: details.velocity.pixelsPerSecond,
+        duration: const Duration(milliseconds: 1),
+        offset: Offset.zero,
+      );
     }
 
     onCrosshairDisappeared?.call();
@@ -445,21 +255,6 @@
   }
 
   /// Hides the crosshair and resets the interaction state.
-<<<<<<< HEAD
-  ///
-  /// This private method handles the complete process of hiding the crosshair:
-  ///
-  /// 1. **Callback notification**: Triggers [onCrosshairDisappeared] if the
-  ///    crosshair was previously visible
-  /// 2. **State update**: Updates the crosshair state to invisible
-  /// 3. **Interaction reset**: Sets [isCrosshairActive] to false
-  /// 4. **Velocity cleanup**: Clears velocity tracking data for next interaction
-  /// 5. **Listener notification**: Notifies all listeners of the state change
-  ///
-  /// This method is called from various places including gesture end handlers
-  /// and mouse exit events to ensure consistent cleanup behavior.
-=======
->>>>>>> 556383f0
   void _hideCrosshair() {
     if (value.isVisible) {
       onCrosshairDisappeared?.call();
@@ -470,15 +265,7 @@
     );
 
     isCrosshairActive = false;
-<<<<<<< HEAD
-
-    // Clear velocity tracking data for clean startup of next interaction
-    _clearVelocityTracking();
-
-    notifyListeners(); // Notify listeners when enabled changes
-=======
     notifyListeners();
->>>>>>> 556383f0
   }
 
   /// Shows the crosshair with the specified tick data and cursor position.
@@ -589,103 +376,15 @@
   }
 
   /// Updates the chart panning speed based on cursor proximity to chart edges.
-<<<<<<< HEAD
-  ///
-  /// This method implements auto-panning functionality that allows users to
-  /// explore data beyond the current viewport by dragging the crosshair near
-  /// the chart edges. The panning is triggered when the cursor is within a
-  /// specified distance from either edge.
-  ///
-  /// **Enhanced Panning behavior**:
-  /// - **Left edge** (x < 60px): Pans left (negative direction) to show earlier data
-  /// - **Right edge** (x > width - 60px): Pans right (positive direction) to show later data
-  /// - **Center area**: Stops panning (speed = 0)
-  /// - **Crosshair tracking**: Updates crosshair to follow finger position during panning
-  ///
-  /// **Configuration**:
-  /// - `closeDistance`: 60px trigger zone from each edge
-  /// - `panSpeed`: 0.08 units per update cycle
-  ///
-  /// The panning speed is constant within the trigger zones, providing predictable
-  /// and smooth scrolling behavior. The method is called continuously during
-  /// long press drag operations via [onLongPressUpdate].
-  ///
-  /// **Key Enhancement**: The crosshair now follows the finger position even during
-  /// auto-panning, providing a more intuitive user experience where the crosshair
-  /// stays under the user's finger rather than getting locked to a data point.
-  ///
-  /// Parameters:
-  /// - [x]: The current cursor X position in local coordinates
-  /// - [currentPosition]: The current finger position for crosshair tracking
-  ///
-  /// The method directly calls [XAxisModel.pan] to perform the actual chart
-  /// scrolling, which handles the coordinate transformations and viewport updates.
-  ///
-  /// Note: Auto-panning is automatically disabled when the long press gesture
-  /// starts and re-enabled when it ends to prevent conflicts with crosshair
-  /// positioning.
-  void _updatePanSpeed(double x, Offset currentPosition) {
-    const double closeDistance = 60;
-    const double panSpeed = 0.08;
-
-    bool isPanning = false;
-
-    if (x < closeDistance) {
-      xAxisModel.pan(-panSpeed);
-      isPanning = true;
-    } else if (xAxisModel.width! - x < closeDistance) {
-=======
   void _updatePanSpeed(double x) {
     const double panSpeed = 0.08;
 
     if (x < _closeDistance) {
       xAxisModel.pan(-panSpeed);
     } else if (xAxisModel.width! - x < _closeDistance) {
->>>>>>> 556383f0
       xAxisModel.pan(panSpeed);
-      isPanning = true;
     } else {
       xAxisModel.pan(0);
     }
-
-    // If we're panning, update the crosshair to follow the finger position
-    // This ensures the crosshair stays under the user's finger during auto-panning
-    if (isPanning) {
-      _updateCrosshairDuringPanning(currentPosition);
-    }
-  }
-
-  /// Updates the crosshair position to follow the finger during auto-panning.
-  ///
-  /// This method ensures that the crosshair continues to track the user's finger
-  /// position even when the chart is auto-panning. Without this, the crosshair
-  /// would stay locked to a specific data point while the chart scrolls underneath,
-  /// creating a disconnected user experience.
-  ///
-  /// **Behavior**:
-  /// - Converts the current finger position to the corresponding epoch time
-  /// - Finds the closest data point at that time position
-  /// - Updates the crosshair to highlight the new data point
-  /// - Maintains smooth visual tracking of the finger position
-  ///
-  /// This creates an intuitive experience where the crosshair appears to "stick"
-  /// to the user's finger even as new data scrolls into view during panning.
-  ///
-  /// Parameters:
-  /// - [currentPosition]: The current finger position in local coordinates
-  ///
-  /// The method is called automatically during auto-panning operations to maintain
-  /// crosshair-finger synchronization.
-  void _updateCrosshairDuringPanning(Offset currentPosition) {
-    final double x = currentPosition.dx;
-    final int epoch = xAxisModel.epochFromX(x);
-    final Tick? tick = _findClosestTick(epoch);
-
-    if (tick != null) {
-      // Update crosshair position to follow finger during panning
-      // Use the current finger position rather than the tick's calculated position
-      // to maintain precise finger tracking
-      _showCrosshair(tick, currentPosition);
-    }
   }
 }