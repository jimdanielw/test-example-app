--- conflicted
+++ resolved
@@ -45,11 +45,8 @@
   const Chart({
     required this.mainSeries,
     required this.granularity,
-<<<<<<< HEAD
     required this.crosshairVariant,
-=======
     this.interactiveLayerBehaviour,
->>>>>>> 3350ef92
     this.drawingTools,
     this.pipSize = 4,
     this.controller,
@@ -196,16 +193,13 @@
   /// Chart's indicators
   final Repository<IndicatorConfig>? indicatorsRepo;
 
-<<<<<<< HEAD
   /// The variant of the crosshair to be used.
   /// This is used to determine the type of crosshair to display.
   /// The default is [CrosshairVariant.smallScreen].
   /// [CrosshairVariant.largeScreen] is mostly for web.
   final CrosshairVariant crosshairVariant;
-=======
   /// The interactive layer behaviour.
   final InteractiveLayerBehaviour? interactiveLayerBehaviour;
->>>>>>> 3350ef92
 
   @override
   State<StatefulWidget> createState() =>
