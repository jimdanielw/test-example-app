--- conflicted
+++ resolved
@@ -3,6 +3,7 @@
 import 'package:deriv_chart/src/deriv_chart/chart/x_axis/x_axis_wrapper.dart';
 import 'package:deriv_chart/src/deriv_chart/drawing_tool_chart/drawing_tools.dart';
 import 'package:deriv_chart/src/misc/callbacks.dart';
+import 'package:deriv_chart/src/models/chart_axis_config.dart';
 import 'package:deriv_chart/src/models/chart_config.dart';
 import 'package:deriv_chart/src/models/indicator_input.dart';
 import 'package:deriv_chart/src/theme/chart_default_light_theme.dart';
@@ -48,9 +49,7 @@
     this.dataFitEnabled = false,
     this.opacity = 1.0,
     this.annotations,
-<<<<<<< HEAD
     this.chartAxisConfig = const ChartAxisConfig(),
-=======
     this.showCrosshair = false,
     this.indicatorsRepo,
     this.maxCurrentTickOffset,
@@ -66,7 +65,6 @@
     this.showDataFitButton,
     this.showScrollToLastTickButton,
     this.loadingAnimationColor,
->>>>>>> 080a13d6
     Key? key,
   }) : super(key: key);
 
@@ -130,10 +128,9 @@
   /// Chart's opacity, Will be applied on the [mainSeries].
   final double opacity;
 
-<<<<<<< HEAD
   /// Configurations for chart's axes.
   final ChartAxisConfig chartAxisConfig;
-=======
+
   /// Whether the crosshair should be shown or not.
   final bool showCrosshair;
 
@@ -181,7 +178,6 @@
 
   /// Chart's indicators
   final Repository<IndicatorConfig>? indicatorsRepo;
->>>>>>> 080a13d6
 
   @override
   State<StatefulWidget> createState() => _ChartState();
@@ -337,9 +333,7 @@
                     showScrollToLastTickButton:
                         widget.showScrollToLastTickButton ?? true,
                     opacity: widget.opacity,
-<<<<<<< HEAD
                     chartAxisConfig: widget.chartAxisConfig,
-=======
                     verticalPaddingFraction: widget.verticalPaddingFraction,
                     showCrosshair: widget.showCrosshair,
                     onCrosshairDisappeared: widget.onCrosshairDisappeared,
@@ -349,7 +343,6 @@
                     quoteBoundsAnimationDuration: quoteBoundsAnimationDuration,
                     showCurrentTickBlinkAnimation:
                         widget.showCurrentTickBlinkAnimation ?? true,
->>>>>>> 080a13d6
                   ),
                 ),
                 if (bottomSeries?.isNotEmpty ?? false)
@@ -497,8 +490,6 @@
       if (widget.mainSeries.entries!.first.epoch !=
           oldWidget.mainSeries.entries!.first.epoch) {
         _controller.onScrollToLastTick?.call(animate: false);
-<<<<<<< HEAD
-=======
       }
     }
 
@@ -510,7 +501,6 @@
           ?.indexOf(oldWidget.bottomConfigs![expandedIndex!]);
       if (newIndex != expandedIndex) {
         expandedIndex = newIndex == -1 ? null : newIndex;
->>>>>>> 080a13d6
       }
     }
   }
