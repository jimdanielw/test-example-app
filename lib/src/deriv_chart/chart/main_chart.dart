--- conflicted
+++ resolved
@@ -1,5 +1,6 @@
 import 'package:collection/collection.dart' show IterableExtension;
 import 'package:deriv_chart/src/misc/chart_controller.dart';
+import 'package:deriv_chart/src/models/chart_axis_config.dart';
 import 'package:deriv_chart/src/models/tick.dart';
 import 'package:flutter/foundation.dart' show kIsWeb;
 import 'package:deriv_chart/src/deriv_chart/chart/crosshair/crosshair_area_web.dart';
@@ -52,12 +53,9 @@
     super.currentTickAnimationDuration,
     super.quoteBoundsAnimationDuration,
     double opacity = 1,
-<<<<<<< HEAD
     ChartAxisConfig? chartAxisConfig,
-=======
     VisibleQuoteAreaChangedCallback? onQuoteAreaChanged,
     this.showCrosshair = false,
->>>>>>> 080a13d6
   })  : _mainSeries = mainSeries,
         chartDataList = <ChartData>[
           mainSeries,
@@ -69,11 +67,8 @@
           mainSeries: mainSeries,
           pipSize: pipSize,
           opacity: opacity,
-<<<<<<< HEAD
           chartAxisConfig: chartAxisConfig,
-=======
           onQuoteAreaChanged: onQuoteAreaChanged,
->>>>>>> 080a13d6
         );
 
   /// The indicator series that are displayed on the main chart.
@@ -178,20 +173,11 @@
   void initState() {
     super.initState();
 
-<<<<<<< HEAD
-    widget.controller?.onScrollToLastTick = ({required bool animate}) {
-      if (mounted) {
-        // TODO(Ramin): add the ability to close the controller.
-        xAxis.scrollToLastTick(animate: animate);
-      }
-    };
-=======
     if (widget.verticalPaddingFraction != null) {
       verticalPaddingFraction = widget.verticalPaddingFraction!;
     }
 
     _setupController();
->>>>>>> 080a13d6
   }
 
   @override
@@ -253,7 +239,10 @@
 
   void _setupController() {
     widget.controller?.onScrollToLastTick = ({required bool animate}) {
-      xAxis.scrollToLastTick(animate: animate);
+      if (mounted) {
+        // TODO(Ramin): add the ability to close the controller.
+        xAxis.scrollToLastTick(animate: animate);
+      }
     };
 
     widget.controller?.onScale = (double scale) {
@@ -358,22 +347,6 @@
                 super.build(context),
                 _buildSeries(),
                 _buildAnnotations(),
-<<<<<<< HEAD
-                if (widget.markerSeries != null)
-                  MultipleAnimatedBuilder(
-                    animations: <Listenable>[
-                      currentTickAnimation,
-                      topBoundQuoteAnimationController,
-                      bottomBoundQuoteAnimationController,
-                    ],
-                    builder: (_, __) => MarkerArea(
-                      markerSeries: widget.markerSeries!,
-                      quoteToCanvasY: chartQuoteToCanvasY,
-                    ),
-                  ),
-                _buildCrosshairArea(),
-                if (_isScrollToLastTickAvailable)
-=======
                 if (widget.markerSeries != null) _buildMarkerArea(),
                 _buildDrawingToolChart(),
                 if (kIsWeb) _buildCrosshairAreaWeb(),
@@ -381,7 +354,6 @@
                   _buildCrosshairArea(),
                 if (widget.showScrollToLastTickButton &&
                     _isScrollToLastTickAvailable)
->>>>>>> 080a13d6
                   Positioned(
                     bottom: 0,
                     right: quoteLabelsTouchAreaWidth,
@@ -523,6 +495,7 @@
 
   Widget _buildMarkerArea() => MultipleAnimatedBuilder(
         animations: <Listenable>[
+          currentTickAnimation,
           topBoundQuoteAnimationController,
           bottomBoundQuoteAnimationController
         ],
