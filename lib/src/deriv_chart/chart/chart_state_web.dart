part of 'chart.dart';

class _ChartStateWeb extends _ChartState {
  @override
  Widget buildChartsLayout(
    BuildContext context,
    List<Series>? overlaySeries,
    List<Series>? bottomSeries,
  ) {
    final Duration currentTickAnimationDuration =
        widget.currentTickAnimationDuration ?? _defaultDuration;

    final Duration quoteBoundsAnimationDuration =
        widget.quoteBoundsAnimationDuration ?? _defaultDuration;

    final bool isExpanded = expandedIndex != null;

    return Column(
      children: <Widget>[
        Expanded(
          flex: 3,
          child: MainChart(
            drawingTools: widget.drawingTools,
            controller: _controller,
            mainSeries: widget.mainSeries,
            overlaySeries: overlaySeries,
            annotations: widget.annotations,
            markerSeries: widget.markerSeries,
            pipSize: widget.pipSize,
            onCrosshairAppeared: widget.onCrosshairAppeared,
            onQuoteAreaChanged: widget.onQuoteAreaChanged,
            isLive: widget.isLive,
            showLoadingAnimationForHistoricalData: !widget.dataFitEnabled,
            showDataFitButton:
                widget.showDataFitButton ?? widget.dataFitEnabled,
            showScrollToLastTickButton:
                widget.showScrollToLastTickButton ?? true,
            opacity: widget.opacity,
            chartAxisConfig: widget.chartAxisConfig,
            verticalPaddingFraction: widget.verticalPaddingFraction,
            showCrosshair: widget.showCrosshair,
            onCrosshairDisappeared: widget.onCrosshairDisappeared,
            onCrosshairHover: _onCrosshairHover,
            loadingAnimationColor: widget.loadingAnimationColor,
            currentTickAnimationDuration: currentTickAnimationDuration,
            quoteBoundsAnimationDuration: quoteBoundsAnimationDuration,
            showCurrentTickBlinkAnimation:
                widget.showCurrentTickBlinkAnimation ?? true,
<<<<<<< HEAD
            crosshairVariant: widget.crosshairVariant,
=======
            interactiveLayerBehaviour: widget.interactiveLayerBehaviour,
            useDrawingToolsV2: widget.useDrawingToolsV2,
>>>>>>> 3350ef92
          ),
        ),
        if (bottomSeries?.isNotEmpty ?? false)
          ...bottomSeries!.mapIndexed((int index, Series series) {
            if (isExpanded && expandedIndex != index) {
              return const SizedBox.shrink();
            }

            return Expanded(
              flex: isExpanded ? bottomSeries.length : 1,
              child: BottomChart(
                series: series,
                granularity: widget.granularity,
                pipSize: widget.bottomConfigs[index].pipSize,
                title: widget.bottomConfigs[index].title,
                currentTickAnimationDuration: currentTickAnimationDuration,
                quoteBoundsAnimationDuration: quoteBoundsAnimationDuration,
                bottomChartTitleMargin: widget.bottomChartTitleMargin,
                onRemove: () => _onRemove(widget.bottomConfigs[index]),
                onEdit: () => _onEdit(widget.bottomConfigs[index]),
                onExpandToggle: () {
                  setState(() {
                    expandedIndex = expandedIndex != index ? index : null;
                  });
                },
                onSwap: (int offset) => _onSwap(widget.bottomConfigs[index],
                    widget.bottomConfigs[index + offset]),
                onCrosshairDisappeared: widget.onCrosshairDisappeared,
                onCrosshairHover: (
                  Offset globalPosition,
                  Offset localPosition,
                  EpochToX epochToX,
                  QuoteToY quoteToY,
                  EpochFromX epochFromX,
                  QuoteFromY quoteFromY,
                ) =>
                    widget.onCrosshairHover?.call(
                  globalPosition,
                  localPosition,
                  epochToX,
                  quoteToY,
                  epochFromX,
                  quoteFromY,
                  widget.bottomConfigs[index],
                ),
                isExpanded: isExpanded,
                showCrosshair: widget.showCrosshair,
                showExpandedIcon: bottomSeries.length > 1,
                showMoveUpIcon:
                    !isExpanded && bottomSeries.length > 1 && index != 0,
                showMoveDownIcon: !isExpanded &&
                    bottomSeries.length > 1 &&
                    index != bottomSeries.length - 1,
              ),
            );
          }).toList()
      ],
    );
  }
}<|MERGE_RESOLUTION|>--- conflicted
+++ resolved
@@ -46,12 +46,9 @@
             quoteBoundsAnimationDuration: quoteBoundsAnimationDuration,
             showCurrentTickBlinkAnimation:
                 widget.showCurrentTickBlinkAnimation ?? true,
-<<<<<<< HEAD
             crosshairVariant: widget.crosshairVariant,
-=======
             interactiveLayerBehaviour: widget.interactiveLayerBehaviour,
             useDrawingToolsV2: widget.useDrawingToolsV2,
->>>>>>> 3350ef92
           ),
         ),
         if (bottomSeries?.isNotEmpty ?? false)
