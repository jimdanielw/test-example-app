--- conflicted
+++ resolved
@@ -141,12 +141,9 @@
                   quoteBoundsAnimationDuration: quoteBoundsAnimationDuration,
                   showCurrentTickBlinkAnimation:
                       widget.showCurrentTickBlinkAnimation ?? true,
-<<<<<<< HEAD
                   crosshairVariant: widget.crosshairVariant,
-=======
                   interactiveLayerBehaviour: widget.interactiveLayerBehaviour,
                   useDrawingToolsV2: widget.useDrawingToolsV2,
->>>>>>> 3350ef92
                 ),
                 Align(
                   alignment: Alignment.topLeft,
